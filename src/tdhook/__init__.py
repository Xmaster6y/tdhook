<<<<<<< HEAD
from importlib.metadata import PackageNotFoundError, version

try:
    __version__ = version(__name__)
except PackageNotFoundError:
    __version__ = "unknown"
=======
__version__ = "0.1.1-dev"  # TODO: use metadata instead
>>>>>>> 18761af4

__all__ = [
    # Core
    "contexts",
    "hooks",
    "metrics",
    "module",
    # Methods
    "latent",
    "attribution",
    "auto",
    "weights",
]<|MERGE_RESOLUTION|>--- conflicted
+++ resolved
@@ -1,13 +1,9 @@
-<<<<<<< HEAD
 from importlib.metadata import PackageNotFoundError, version
 
 try:
     __version__ = version(__name__)
 except PackageNotFoundError:
     __version__ = "unknown"
-=======
-__version__ = "0.1.1-dev"  # TODO: use metadata instead
->>>>>>> 18761af4
 
 __all__ = [
     # Core
